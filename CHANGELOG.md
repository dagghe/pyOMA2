# Changelog

All notable changes to this project will be documented in this file.

The format is based on [Keep a Changelog](https://keepachangelog.com/en/1.0.0/),
and this project adheres to [Semantic Versioning](https://semver.org/spec/v2.0.0.html).

## [Unreleased]

<<<<<<< HEAD
### Added

- Extra1 example jupyter notebook
- Example5 jupyter notebook for clustering
- clustering.py function file
- autossi.py for AutoSSI class
- AutoSSIRunParams class, AutoSSIMPEParams class and AutoSSIResult class
- Step1, Step2, Step3 and Clustering classes
- documentation files for clustering

### Changed

- run_params have been split in run_params and mpe_params
- all dependencies are now mandatory (pyvista and openpyxl)
=======
* security dependencies patch
>>>>>>> af32f740

## [1.1.1] - 2025-01-24

- fix cluster_plt parameter name to Xi

## [1.1.0] - 2025-01-24

### Fixed

- uncertainty calculations for SSI algorithm
- animation problem in pyvista
- small fix (moved ax.grid()) in plt_data
- updated docs

### Changed

- Renamed `anim_mode_g2` to `anim_mode_geo2` in `GeometryMixin` class
- Updated hierarchy for results and run_params classes
- Renamed `plot_cluster()` method to `plot_freqvsdamp()`
- SSI functions and classes re-organization:
  - `cov_mm`method renamed to `cov`
  - removed `ac2mp` function
  - Hard criteria on MPC and MPD splitted
  - HC on damping and on complex conjugate included into `SSI_poles`function
  - order for run_param renamed to `order_in`
  - Renamed uncertanties component from `xxx_cov`to `xxx_std`
- updated tests

### Added

- pre commit in github workflow
- clustering plotting functions to plot.py


## [1.0.0] - 2024-09-12

**BREAKING CHANGES**

This version introduces a new project structure and a new way to handle the algorithms.
A script is available here https://gist.github.com/dfm88/2bd2a08bb8b5837103dd074033bd7710
to help running the migration to new version.

### Added

- `pyvista` optional dependency for 3D plots
- file `src/pyoma2/support/mpl_plotter.py` to handle matplotlib plots
- file `src/pyoma2/support/pyvista_plotter.py` to handle pyvista plots
- file `src/pyoma2/test_data/3SL/Geo1.xlsx`
- file `src/pyoma2/test_data/3SL/Geo2.xlsx`
- file `src/pyoma2/test_data/5dof/Geo1.xlsx`
- file `src/pyoma2/test_data/5dof/Geo2.xlsx`
- file `src/pyoma2/test_data/Geometry/htc_geo2.xlsx`
- file `src/pyoma2/test_data/Template_Geometry2.xlsx`
- file `src/pyoma2/test_data/palisaden/Geo1.xlsx`
- file `src/pyoma2/test_data/palisaden/Geo2.xlsx`
- platform specific installation in github workflow and requirements extraction in pre-commit


### Changed

- tests to support new project structure
- `OMA.py` removed `inplace` method from `SingleSetup` and `MultiSetup_PreGER` classes, add a copy of data on init with the possibility to `rollback` them
- moved `plot_mode_g1` and `plot_mode_g2` and `anim_mode_g2` methods from `SingleSetup` to `BaseSetup` class
- function `pyoma2/functions/fdd.py::SDOF_bellandMS` now have custom logic for algorithm methods `FSDD` and `EFDD`
- function `pyoma2/functions/plscf.py::pLSCF_poles` now return an additional element in the tuple
- function `pyoma2/functions/plscf.py::ac2mp_poly` now return an additional element in the tuple
- moved all geometry related methods to the `pyoma2/support/geometry/mixin.py` file where the following method are available `def_geo1`, `def_geo2`, `_def_geo_by_file`, `def_geo1_by_file`, `def_geo2_by_file`, `plot_geo1`, `plot_geo2`, `plot_geo2_mpl`, `plot_mode_geo1`, `plot_mode_geo2`, `plot_mode_geo2_mpl`, `anim_mode_geo2` and available to `BaseSetup` class and `MultiSetup_PoSER` class. The proxy to these method were removed from `BaseAlgorithm` class and moved to the mixin class `GeometryMixin` and so proxied by the `Setup` classes that implement the geometry mixin.

- Library re-organization:
  - file `pyoma2/OMA.py` split in `pyoma2/setup` package in the following files:
    - `base.py`: here we moved the following classes `BaseSetup`
    - `single.py`: here we moved the following classes `SingleSetup`
    - `multi.py`: here we moved the following classes `MultiSetup_PreGER`, `MultiSetup_PoSER`
  - file `pyoma2/support/utils/logging_handler.py` moved to `pyoma2/support/utils/logging_handler.py`
  - file `pyoma2/utils/typing.py` moved to `pyoma2/support/utils/typing.py`
  - package `pyoma2/algorithm` renamed to `pyoma2/algorithms`
  - file `pyoma2/algorithm/data/geometry.py` moved to `pyoma2/support/geometry.py`
  - file `pyoma2/plot/Sel_from_plot.py` moved to `pyoma2/support/Sel_from_plot.py`
  - variable `pyoma2/algorithms/data/result.py::SSIResult.xi_poles` renamed to `pyoma2/algorithms/data/result.py::SSIResult.Xi_poles`
  - variable `pyoma2/algorithms/data/result.py::xi_poles.xi_poles` renamed to `pyoma2/algorithms/data/result.py::xi_poles.Xi_poles`
  - variable `pyoma2/algorithms/data/run_params.py::EFDDRunParams.method` renamed to `pyoma2/algorithms/data/run_params.py::EFDDRunParams.method_hank`
  - class `pyoma2/algorithms/fdd.py::FDD_algo` renamed to `pyoma2/algorithms/fdd.py::FDD`
  - class `pyoma2/algorithms/fdd.py::EFDD_algo` renamed to `pyoma2/algorithms/fdd.py::EFDD`
  - class `pyoma2/algorithms/fdd.py::FSDD_algo` renamed to `pyoma2/algorithms/fdd.py::FSDD`
  - class `pyoma2/algorithms/fdd.py::FDD_algo_MS` renamed to `pyoma2/algorithms/fdd.py::FDD_MS`
  - class `pyoma2/algorithms/fdd.py::EFDD_algo_MS` renamed to `pyoma2/algorithms/fdd.py::EFDD_MS`
  - method `pyoma2/algorithms/fdd.py::EFDD.plot_FIT` renamed to `pyoma2/algorithms/fdd.py::EFDD.plot_EFDDfit`
  - function `pyoma2/functions/fdd.py::SD_Est` renamed to `pyoma2/functions/fdd.py::SD_est`
  - function `pyoma2/functions/plscf.py::pLSCF_Poles` renamed to `pyoma2/functions/plscf.py::pLSCF_poles`
  - function `pyoma2/functions/plscf.py::rmfd2AC` renamed to `pyoma2/functions/plscf.py::rmfd2ac`
  - function `pyoma2/functions/plscf.py::AC2MP_poly` renamed to `pyoma2/functions/plscf.py::ac2mp_poly`
  - function `pyoma2/functions/plscf.py::pLSCF_MPE` renamed to `pyoma2/functions/plscf.py::pLSCF_mpe`
  - function `pyoma2/functions/ssi.py::BuildHank` renamed to `pyoma2/functions/ssi.py::build_hank`
  - function `pyoma2/functions/ssi.py::AC2MP` renamed to `pyoma2/functions/ssi.py::ac2mp`
  - function `pyoma2/functions/ssi.py::SSI_FAST` renamed to `pyoma2/functions/ssi.py::SSI_fast`
  - function `pyoma2/functions/ssi.py::SSI_POLES` renamed to `pyoma2/functions/ssi.py::SSI_poles`
  - function `pyoma2/functions/ssi.py::SSI_MulSet` renamed to `pyoma2/functions/ssi.py::SSI_multi_setup`
  - function `pyoma2/functions/ssi.py::SSI_MPE` renamed to `pyoma2/functions/ssi.py::SSI_mpe`
  - file `pyoma2/functions/FDD_funct.py` renamed to `pyoma2/functions/fdd.py`
  - file `pyoma2/functions/plot_funct.py` renamed to `pyoma2/functions/plot.py`
  - file `pyoma2/functions/Gen_funct.py` renamed to `pyoma2/functions/gen.py`
  - file `pyoma2/functions/SSI_funct.py` renamed to `pyoma2/functions/ssi.py`
  - method `pyoma2/algorithms/base.py::BaseAlgorithm.MPE` renamed to `pyoma2/algorithms/base.py::BaseAlgorithm.mpe`
  - method `pyoma2/algorithms/base.py::BaseAlgorithm.mpe_fromPlot` renamed to `pyoma2/algorithms/base.py::BaseAlgorithm.mpe_from_plot`


### Fixed

- python 3.12 support ([akaszynsk](https://github.com/akaszynski))

### Removed

- file `src/pyoma2/plot/anim_mode.py` now handled by pyvista
- file `https://github.com/dagghe/pyOMA-test-data/tree/main/test_data/3SL/BG_lines.txt`
- file `https://github.com/dagghe/pyOMA-test-data/tree/main/test_data/3SL/BG_nodes.txt`
- file `https://github.com/dagghe/pyOMA-test-data/tree/main/test_data/3SL/geom.xlsx`
- file `https://github.com/dagghe/pyOMA-test-data/tree/main/test_data/3SL/pts_coord.txt`
- file `https://github.com/dagghe/pyOMA-test-data/tree/main/test_data/3SL/sens_coord.txt`
- file `https://github.com/dagghe/pyOMA-test-data/tree/main/test_data/3SL/sens_dir.txt`
- file `https://github.com/dagghe/pyOMA-test-data/tree/main/test_data/3SL/sens_lines.txt`
- file `https://github.com/dagghe/pyOMA-test-data/tree/main/test_data/3SL/sens_map.txt`
- file `https://github.com/dagghe/pyOMA-test-data/tree/main/test_data/3SL/sens_sign.txt`
- file `https://github.com/dagghe/pyOMA-test-data/tree/main/test_data/palisaden/BG_lines.txt'`
- file `https://github.com/dagghe/pyOMA-test-data/tree/main/test_data/palisaden/BG_nodes.txt`
- file `https://github.com/dagghe/pyOMA-test-data/tree/main/test_data/palisaden/geom_pali.xlsx`
- file `https://github.com/dagghe/pyOMA-test-data/tree/main/test_data/palisaden/pts_coord.txt`
- file `https://github.com/dagghe/pyOMA-test-data/tree/main/test_data/palisaden/sens_dir.txt`
- file `https://github.com/dagghe/pyOMA-test-data/tree/main/test_data/palisaden/sens_lines.txt`
- file `https://github.com/dagghe/pyOMA-test-data/tree/main/test_data/palisaden/sens_map.txt`
- file `https://github.com/dagghe/pyOMA-test-data/tree/main/test_data/palisaden/sens_sign.txt`
- function `pyoma2/functions/ssi.py::Lab_stab_SSI`
- function `pyoma2/functions/gen.py::lab_stab`
- support in testing for `python3.8` and `macos` due to `vtk` dependency that is not compatible with platform using during tests action
- File for example are now retrieved from the online repo https://github.com/dagghe/pyOMA-test-data/tree/main/test_data and removed from the repo

## [0.6.0] - 2024-09-06

## Fixed

- python 3.12 support ([akaszynsk](https://github.com/akaszynski))

## Added

- tox.ini file to run tests locally on multiple python versions

## [0.5.2] - 2024-05-21

### Fixed

- type hints 3.8 compatibility

## [0.5.1] - 2024-04-16

## Fixed
- `multi_setup_poser` tests
- bug "SSI_Poles orders issue #11"
- various minor fixes

## Added
- python 3.12 support
- MPC and MPD criteria on stabilisation diagram for ssi and plscf
- colormap to mode shape animation
- method to save class to file


## [0.5.0] - 2024-04-09

### Added
- issue, feature, question templates

### Changed
- `pre-commit` default formatter to `ruff`
- `OMA.py` moved `decimate_data`, `detrend_data`, `filter_data` to BaseSetup and add `inplace` option default to false

### Fixed
- `mpe` in `FDD` algorithm

### Added
- tests
- workflow for tests on push and pull request

## [0.4.1] - 2024-03-05

### Added
- `pytest-cov` to qa dependencies
- first tests

### Changed
- evaluation types on BaseAlgorithm excluding itself
- more readable error when defining new algorithms
- `_pre_run` on algorithms is now called from setup classes

### Fixed
- `plscf.py` module name https://github.com/dagghe/pyOMA2/issues/5

## [0.4.0] - 2024-02-29

### Added
- `plscf` module for polymax
- `plot_STFT()` to plot the Short Time Fourier Transform magnitude of a channel (time-frequency plot)
- `filter_data()` method to apply a Butterworth filter to the dataset
- origin and reference axes (xyz) in modeshape plots and animations

### Fixed
- axis argument for `detrend_data()` and `decimate_data()` methods
- minor fixes to `plot_data()` method

### Changed
- revised `plot_ch_info()` method to assess quality of data
- `Stab_plot()` and `Cluster_plot()` functions have been revised so that `plot_cluster()` `plot_STDiag()` methods work for both ssi and plscf

## [0.3.2] - 2024-02-17

### Fixed
- link to documentation in toml file
- pyOMA version in the requirements for documentation build
- small fixes in documentation

### Removed
- MAC function from SSI_funct module (restored import from Gen_funct)

## [0.3.1] - 2024-02-17

### Added
- docstring to all classes and functions
- option to save gif figure from animation of the mode shape
- documentation
- logo

### Removed
- old example files under main
- util.py as it was not used

### Changed
- the `freqlim` argument in all the plot function has been changed to a tuple, so to set both an upper and a lower limit to the x (frequency) axis
- moved info.svg under docs/img folder
- moved examples notebooks in Examples folder

### Fixed
- docstring fix for OMA.py
- default ax value to 0 for `detrend_data()` and `decimate_data()` methods
- links to moved items

## [0.3.0] - 2024-02-02

### Added
- methods: `plot_data()`, `plot_ch_info()`, `detrend_data()`, `decimate_data()` to Multisetup preGER class
- info.svg chart to README
- Multisetup PoSER and PreGER examples notebook
- several docstring to functions and classes

### Removed
- channels name from `plot_mode_g1()` method

### Changed
- default ax value to 0 for `detrend_data()` and `decimate_data()` methods
- name to single setup example notebook
- minor reorganisation of `pLSCF_funct.py`
- updated README.md with link to the example notebooks
- add `PYOMA_DISABLE_MATPLOTLIB_LOGGING` env variable to disable matplotlib logging, default to True

### Fixed
- error to `plot_geo2()` method for both SS and MS ***(WARNING posx,posy)***
- restored functions removed by mistake from `Gen_funct.py`

## [0.2.0] - 2024-01-30

### Fixed

- plot size
- small fixes in `OMA.py` and `plot_func.py`

### Added

- methods to plot channels info
- docstring on `SelFormPlot` class
- jupyter notebook for `SingleSetup`


## [0.1.0] - 2024-01-25

### Added

- Initial release of the project

### Removed

### Changed

### Fixed<|MERGE_RESOLUTION|>--- conflicted
+++ resolved
@@ -7,7 +7,6 @@
 
 ## [Unreleased]
 
-<<<<<<< HEAD
 ### Added
 
 - Extra1 example jupyter notebook
@@ -22,9 +21,8 @@
 
 - run_params have been split in run_params and mpe_params
 - all dependencies are now mandatory (pyvista and openpyxl)
-=======
+
 * security dependencies patch
->>>>>>> af32f740
 
 ## [1.1.1] - 2025-01-24
 
